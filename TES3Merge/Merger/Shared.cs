--- conflicted
+++ resolved
@@ -5,13 +5,9 @@
 
 internal static class Shared
 {
-<<<<<<< HEAD
     static readonly PublicPropertyComparer BasicComparer = new();
 
-    [System.Diagnostics.CodeAnalysis.SuppressMessage("Style", "IDE0060:Remove unused parameter")]
-=======
     [System.Diagnostics.CodeAnalysis.SuppressMessage("Style", "IDE0060:Remove unused parameter", Justification = "This function signature must match other merge functions.")]
->>>>>>> 3cd68926
     internal static bool NoMerge(PropertyInfo property, object currentParam, object firstParam, object nextParam)
     {
         return false;
