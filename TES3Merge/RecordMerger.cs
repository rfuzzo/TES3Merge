--- conflicted
+++ resolved
@@ -9,18 +9,12 @@
     {
         public override bool Equals(object? a, object? b)
         {
-<<<<<<< HEAD
-            if (a == null && b == null)
+            if (a is null && b is null)
             {
                 return true;
             }
-            else if (a == null || b == null)
-            {
-=======
-            if (a is null && b is null)
-                return true;
             else if (a is null || b is null)
->>>>>>> 3cd68926
+            {
                 return false;
             }
 
@@ -100,13 +94,8 @@
         }
 
         // Figure out what merge function we will use.
-<<<<<<< HEAD
         Func<object, object, object, bool>? mergeFunction = GetTypeMergeFunction(current.GetType());
-        if (mergeFunction == null)
-=======
-        var mergeFunction = GetTypeMergeFunction(current.GetType());
         if (mergeFunction is null)
->>>>>>> 3cd68926
         {
             return false;
         }
@@ -140,18 +129,10 @@
         foreach (PropertyInfo property in properties)
         {
             // Handle null cases.
-<<<<<<< HEAD
-            var currentValue = current != null ? property.GetValue(current) : null;
-            var firstValue = first != null ? property.GetValue(first) : null;
-            var nextValue = next != null ? property.GetValue(next) : null;
-
-            if (firstValue == null && currentValue == null && nextValue != null)
-=======
             var currentValue = current is not null ? property.GetValue(current) : null;
             var firstValue = first is not null ? property.GetValue(first) : null;
             var nextValue = next is not null ? property.GetValue(next) : null;
             if (firstValue is null && currentValue is null && nextValue is not null)
->>>>>>> 3cd68926
             {
                 property.SetValue(current, nextValue); //???
                 modified = true;
@@ -221,25 +202,13 @@
         // Handle collections.
         if (property.PropertyType.IsNonStringEnumerable())
         {
-<<<<<<< HEAD
-            IEnumerable<object>? currentAsEnumerable = (currentValue as IEnumerable)?.Cast<object>()!;
-            IEnumerable<object>? firstAsEnumerable = (firstValue as IEnumerable)?.Cast<object>()!;
-            IEnumerable<object>? nextAsEnumerable = (nextValue as IEnumerable)?.Cast<object>()!;
-
-            var currentIsUnmodified = currentValue != null && firstValue != null
-                ? currentAsEnumerable.SequenceEqual(firstAsEnumerable, BasicComparer)
-                : currentValue == firstValue;
-            var nextIsUnmodified = nextValue != null && firstValue != null
-                ? nextAsEnumerable.SequenceEqual(firstAsEnumerable, BasicComparer)
-                : nextValue == firstValue;
-=======
             var currentAsEnumerable = (currentValue as IEnumerable)?.Cast<object>()!;
             var firstAsEnumerable = (firstValue as IEnumerable)?.Cast<object>()!;
             var nextAsEnumerable = (nextValue as IEnumerable)?.Cast<object>()!;
 
             bool currentIsUnmodified = currentValue is not null && firstValue is not null ? currentAsEnumerable.SequenceEqual(firstAsEnumerable, BasicComparer) : currentValue == firstValue;
             bool nextIsUnmodified = nextValue is not null && firstValue is not null ? nextAsEnumerable.SequenceEqual(firstAsEnumerable, BasicComparer) : nextValue == firstValue;
->>>>>>> 3cd68926
+
             if (currentIsUnmodified && !nextIsUnmodified)
             {
                 property.SetValue(currentParam, nextValue);
@@ -248,13 +217,9 @@
         }
         else
         {
-<<<<<<< HEAD
-            var currentIsUnmodified = currentValue != null ? currentValue.Equals(firstValue) : firstValue == null;
-            var nextIsModified = !(nextValue != null ? nextValue.Equals(firstValue) : firstValue == null);
-=======
             bool currentIsUnmodified = currentValue is not null ? currentValue.Equals(firstValue) : firstValue is null;
             bool nextIsModified = !(nextValue is not null ? nextValue.Equals(firstValue) : firstValue is null);
->>>>>>> 3cd68926
+
             if (currentIsUnmodified && nextIsModified)
             {
                 property.SetValue(currentParam, nextValue);
